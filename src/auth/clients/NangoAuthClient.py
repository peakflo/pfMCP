--- conflicted
+++ resolved
@@ -18,7 +18,6 @@
 
 SERVICE_NAME_MAP = {
     # Google services
-<<<<<<< HEAD
     "gsheets": {
         "nango_service_name": "google-sheet",
         "auth_type": AUTH_TYPE_OAUTH2
@@ -63,18 +62,6 @@
     access_token: str
     expires_at: float
     refresh_token: Optional[str]
-=======
-    "gsheets": "google-sheet",
-    "gmail": "google-mail",
-    "gdocs": "google-docs",
-    "gdrive": "google-drive",
-    "gcalendar": "google-calendar",
-    "gmaps": "google",
-    "gmeet": "google",
-    # # Add more mappings as needed
-}
-
->>>>>>> 31177c86
 
 class NangoAuthClient(BaseAuthClient[CredentialsT]):
     """
@@ -159,7 +146,6 @@
         try:
             # Map the service name to Nango's service name
             nango_service_name = self._map_service_name(service_name)
-<<<<<<< HEAD
             auth_type = get_auth_type(service_name)
             # Use the Nango API to get connection details
             url = f"{self.api_base_url}/connection/{connection_id}?provider_config_key={nango_service_name}"
@@ -169,20 +155,6 @@
             response = requests.get(url, headers=headers)      
             if response.status_code == 404:
                 logger.info(f"No connection found for {service_name} connection {connection_id}")
-=======
-
-            # Use the Nango API to get connection credentials
-            url = f"{self.api_base_url}/connection/{connection_id}?provider_config_key={nango_service_name}"
-            logger.info(f"[get_user_credentials] url: {url}")
-            headers = {"Authorization": f"Bearer {self.secret_key}"}
-
-            response = requests.get(url, headers=headers)
-
-            if response.status_code == 404:
-                logger.info(
-                    f"No credentials found for {service_name} connection {connection_id}"
-                )
->>>>>>> 31177c86
                 return None
 
             if response.status_code != 200:
